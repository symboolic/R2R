# type: ignore
import asyncio
import json
import logging
<<<<<<< HEAD
from typing import Any, AsyncGenerator, Callable, Optional
=======
import random
import re
from typing import Any, AsyncGenerator, Callable, Optional, Tuple
>>>>>>> 2e57a515

from core.base import (
    ToolCallData,
    ToolCallEvent,
    format_search_results_for_llm,
)
from core.base.abstractions import (
    AggregateSearchResult,
    ContextDocumentResult,
    GenerationConfig,
    Message,
    SearchSettings,
    WebPageSearchResult,
    WebSearchResult,
)
from core.base.agent import Tool
from core.base.providers import DatabaseProvider
from core.providers import (
    AnthropicCompletionProvider,
    LiteLLMCompletionProvider,
    OpenAICompletionProvider,
    R2RCompletionProvider,
)
from core.utils import (
    SearchResultsCollector,
    SSEFormatter,
    convert_nonserializable_objects,
    extract_citations,
    generate_id,
    num_tokens,
)

<<<<<<< HEAD
from ..base.agent.agent import RAGAgentConfig

# Import the base classes from the refactored base file
from .base import (
    R2RAgent,
    R2RStreamingAgent,
    R2RXMLStreamingAgent,
    R2RXMLToolsAgent,
)

logger = logging.getLogger(__name__)


class RAGAgentMixin:
    """
    A Mixin for adding search_file_knowledge, web_search, and content tools
=======
logger = logging.getLogger(__name__)

COMPUTE_FAILURE = "<Response>I failed to reach a conclusion with my allowed compute.</Response>"


class SearchResultsCollector:
    """Collects search results in the form (source_type, result_obj,
    aggregator_index).

    aggregator_index increments globally so that the nth item appended is
    always aggregator_index == n, across the entire conversation.
    """

    def __init__(self):
        # We'll store a list of (source_type, result_obj, agg_idx).
        self._results_in_order: list[Tuple[str, Any, int]] = []
        self._next_index = 1  # 1-based indexing

    def add_aggregate_result(self, agg: "AggregateSearchResult"):
        """Flatten the chunk_search_results, graph_search_results,
        web_search_results, and context_document_results, each assigned a
        unique aggregator index."""
        if agg.chunk_search_results:
            for c in agg.chunk_search_results:
                self._results_in_order.append(("chunk", c, self._next_index))
                self._next_index += 1

        if agg.graph_search_results:
            for g in agg.graph_search_results:
                self._results_in_order.append(("graph", g, self._next_index))
                self._next_index += 1

        if agg.web_search_results:
            for w in agg.web_search_results:
                self._results_in_order.append(("web", w, self._next_index))
                self._next_index += 1

        if agg.context_document_results:
            for cd in agg.context_document_results:
                self._results_in_order.append(
                    ("contextDoc", cd, self._next_index)
                )
                self._next_index += 1

    def get_all_results(self) -> list[Tuple[str, Any, int]]:
        """Return list of (source_type, result_obj, aggregator_index), in the
        order appended."""
        return self._results_in_order


def num_tokens(text, model="gpt-4o"):
    try:
        encoding = tiktoken.encoding_for_model(model)
    except KeyError:
        encoding = tiktoken.get_encoding("cl100k_base")
    """Return the number of tokens used by a list of messages for both user and assistant."""
    return len(encoding.encode(text, disallowed_special=()))


class RAGAgentMixin:
    """A Mixin for adding local_search, web_search, and content tools.

>>>>>>> 2e57a515
    to your R2R Agents. This allows your agent to:
      - call knowledge_search_method (semantic/hybrid search)
      - call content_method (fetch entire doc/chunk structures)
      - call an external web search API
    """

    def __init__(
        self,
        *args,
        search_settings: SearchSettings,
        knowledge_search_method: Callable,
        content_method: Callable,
        file_search_method: Callable,
        max_tool_context_length=10_000,
        max_context_window_tokens=512_000,
        **kwargs,
    ):
        # Save references to the retrieval logic
        self.search_settings = search_settings
        self.knowledge_search_method = knowledge_search_method
        self.content_method = content_method
        self.file_search_method = file_search_method
        self.max_tool_context_length = max_tool_context_length
        self.max_context_window_tokens = max_context_window_tokens
        self.search_results_collector = SearchResultsCollector()
        super().__init__(*args, **kwargs)

    def _register_tools(self):
<<<<<<< HEAD
        """
        Called by the base R2RAgent to register all requested tools from self.config.rag_tools.
        """
        if not self.config.rag_tools:
=======
        """Called by the base agent to register all requested tools from
        self.config.tools."""
        if not self.config.tools:
>>>>>>> 2e57a515
            return

        for tool_name in set(self.config.rag_tools):
            if tool_name == "get_file_content":
                self._tools.append(self.content())
            elif tool_name == "web_scrape":
                self._tools.append(self.web_scrape())
            elif tool_name == "search_file_knowledge":
                self._tools.append(self.search_file_knowledge())
            elif tool_name == "search_file_descriptions":
                self._tools.append(self.search_files())
            elif tool_name == "web_search":
                self._tools.append(self.web_search())
            else:
                raise ValueError(f"Unknown tool requested: {tool_name}")
        logger.debug(f"Registered {len(self._tools)} RAG tools.")

    # Local Search Tool
<<<<<<< HEAD
    def search_file_knowledge(self) -> Tool:
        """
        Tool to do a semantic/hybrid search on the local knowledge base
        using self.knowledge_search_method.
        """
=======
    def local_search(self) -> Tool:
        """Tool to do a semantic/hybrid search on the local knowledge base
        using self.local_search_method."""
>>>>>>> 2e57a515
        return Tool(
            name="search_file_knowledge",
            description=(
                "Search your local knowledge base using the R2R system. "
                "Use this when you want relevant text chunks or knowledge graph data."
            ),
            results_function=self._file_knowledge_search_function,
            llm_format_function=self.format_search_results_for_llm,
            parameters={
                "type": "object",
                "properties": {
                    "query": {
                        "type": "string",
                        "description": "User query to search in the local DB.",
                    },
                },
                "required": ["query"],
            },
        )

    async def _file_knowledge_search_function(
        self,
        query: str,
        *args,
        **kwargs,
    ) -> AggregateSearchResult:
<<<<<<< HEAD
        """
        Calls the passed-in `knowledge_search_method(query, search_settings)`.
        Expects either an AggregateSearchResult or a dict with chunk_search_results, etc.
=======
        """Calls the passed-in `local_search_method(query, search_settings)`.

        Expects either an AggregateSearchResult or a dict with
        chunk_search_results, etc.
>>>>>>> 2e57a515
        """
        if not self.knowledge_search_method:
            raise ValueError(
                "No knowledge_search_method provided to RAGAgentMixin."
            )

        raw_response = await self.knowledge_search_method(
            query=query, search_settings=self.search_settings
        )

        if isinstance(raw_response, AggregateSearchResult):
            agg = raw_response
        else:
            agg = AggregateSearchResult(
                chunk_search_results=raw_response.get(
                    "chunk_search_results", []
                ),
                graph_search_results=raw_response.get(
                    "graph_search_results", []
                ),
            )

        # 1) Store them so that we can do final citations later
        self.search_results_collector.add_aggregate_result(agg)
        return agg

    # 2) Local Context
    def content(self) -> Tool:
        """Tool to fetch entire documents from the local database.

        Typically used if the agent needs deeper or more structured context
        from documents, not just chunk-level hits.
        """
        if "gemini" in self.rag_generation_config.model:
            tool = Tool(
                name="content",
                description=(
                    "Fetches the complete contents of all user documents from the local database. "
                    "Can be used alongside filter criteria (e.g. doc IDs, collection IDs, etc.) to restrict the query."
                    "For instance, a single document can be returned with a filter like so:"
                    "{'document_id': {'$eq': '...'}}."
                ),
                results_function=self._content_function,
                llm_format_function=self.format_search_results_for_llm,
                parameters={
                    "type": "object",
                    "properties": {
                        "filters": {
                            "type": "string",
                            "description": (
                                "Dictionary with filter criteria, such as "
                                '{"$and": [{"document_id": {"$eq": "6c9d1c39..."}, {"collection_ids": {"$overlap": [...]}]}'
                            ),
                        },
                    },
                    "required": ["filters"],
                },
            )

        else:
            tool = Tool(
                name="content",
                description=(
                    "Fetches the complete contents of all user documents from the local database. "
                    "Can be used alongside filter criteria (e.g. doc IDs, collection IDs, etc.) to restrict the query."
                    "For instance, a single document can be returned with a filter like so:"
                    "{'document_id': {'$eq': '...'}}."
                ),
                results_function=self._content_function,
                llm_format_function=self.format_search_results_for_llm,
                parameters={
                    "type": "object",
                    "properties": {
                        "filters": {
                            "type": "object",
                            "description": (
                                "Dictionary with filter criteria, such as "
                                '{"$and": [{"document_id": {"$eq": "6c9d1c39..."}, {"collection_ids": {"$overlap": [...]}]}'
                            ),
                        },
                    },
                    "required": ["filters"],
                },
            )
        return tool

    async def _content_function(
        self,
        filters: Optional[dict[str, Any]] = None,
        options: Optional[dict[str, Any]] = None,
        *args,
        **kwargs,
    ) -> AggregateSearchResult:
        """Calls the passed-in `content_method(filters, options)` to fetch
        doc+chunk structures.

        Typically returns a list of dicts:
        [
            { 'document': {...}, 'chunks': [ {...}, {...}, ... ] },
            ...
        ]
        We'll store these in a new field `context_document_results` of
        AggregateSearchResult so we don't collide with chunk_search_results.
        """
        if not self.content_method:
            raise ValueError("No content_method provided to RAGAgentMixin.")

        if filters:
            if "document_id" in filters:
                filters["id"] = filters.pop("document_id")
            if self.search_settings.filters != {}:
                filters = {"$and": [filters, self.search_settings.filters]}
        else:
            filters = self.search_settings.filters

        options = options or {}

        # Actually call your data retrieval
        raw_context = await self.content_method(filters, options)
        # raw_context presumably is a list[dict], each with 'document' + 'chunks'.

        # Convert them to ContextDocumentResult
        context_document_results = []
        for item in raw_context:
            document = item["document"]
            chunks = item["chunks"]
            document["metadata"].pop("chunk_metadata", None)
            context_document_results.append(
                ContextDocumentResult(
                    document=document,
                    chunks=chunks,
                )
            )

        # Return them in the new aggregator field
        agg = AggregateSearchResult(
            # We won't put them in chunk_search_results:
            chunk_search_results=None,
            graph_search_results=None,
            web_search_results=None,
            context_document_results=context_document_results,
        )
        self.search_results_collector.add_aggregate_result(agg)
        return agg

    # Web Search Tool
    def web_search(self) -> Tool:
        return Tool(
            name="web_search",
            description=(
                "Search for information on the web - use this tool when the user "
                "query needs LIVE or recent data from the internet."
            ),
            results_function=self._web_search_function,
            llm_format_function=self.format_search_results_for_llm,
            parameters={
                "type": "object",
                "properties": {
                    "query": {
                        "type": "string",
                        "description": "The query to search with an external web API.",
                    },
                },
                "required": ["query"],
            },
        )

    async def _web_search_function(
        self,
        query: str,
        *args,
        **kwargs,
    ) -> AggregateSearchResult:
        """
        Example: calling an external search engine (Serper, Google, etc.)
        and returning results in an AggregateSearchResult.
        """
        # Example usage with a hypothetical 'SerperClient'
        from ..utils.serper import SerperClient  # adjust your import

        serper_client = SerperClient()
        raw_results = serper_client.get_raw(query)
        web_response = WebSearchResult.from_serper_results(raw_results)

        agg = AggregateSearchResult(
            chunk_search_results=None,
            graph_search_results=None,
            web_search_results=web_response.organic_results,
        )
        self.search_results_collector.add_aggregate_result(agg)
        return agg

    def search_files(self) -> Tool:
        """
        A tool to search over file-level metadata (titles, doc-level descriptions, etc.)
        returning a list of DocumentResponse objects.
        """
        return Tool(
            name="search_files",
            description=(
                "Semantic search over the stored documents over AI generated summaries of input documents. "
                "This does NOT retrieve chunk-level contents or knowledge-graph relationships. "
                "Use this when you need a broad overview of which documents (files) might be relevant."
            ),
            results_function=self._search_files_function,
            llm_format_function=self.format_search_results_for_llm,
            parameters={
                "type": "object",
                "properties": {
                    "query": {
                        "type": "string",
                        "description": "Query string to semantic search over available files 'list documents about XYZ'.",
                    }
                },
                "required": ["query"],
            },
        )

    async def _search_files_function(
        self, query: str, *args, **kwargs
    ) -> AggregateSearchResult:
        if not self.file_search_method:
            raise ValueError(
                "No file_search_method provided to RAGAgentMixin."
            )

        # call the doc-level search
        doc_results = await self.file_search_method(
            query=query,
            search_settings=self.search_settings,
        )

        # Wrap them in an AggregateSearchResult
        agg = AggregateSearchResult(document_search_results=doc_results)

        # Add them to the collector
        self.search_results_collector.add_aggregate_result(agg)
        return agg

    def format_search_results_for_llm(
        self, results: AggregateSearchResult
    ) -> str:
        context = format_search_results_for_llm(
            results, self.search_results_collector
        )
        context_tokens = num_tokens(context) + 1
        frac_to_return = self.max_tool_context_length / (context_tokens)

        if frac_to_return > 1:
            return context
        else:
            return context[: int(frac_to_return * len(context))]

    def web_scrape(self) -> Tool:
        """
        A new Tool that uses Firecrawl to scrape a single URL and return
        its contents in an LLM-friendly format (e.g. markdown).
        """
        return Tool(
            name="web_scrape",
            description=(
                "Use Firecrawl to scrape a single webpage and retrieve its contents "
                "as clean markdown. Useful when you need the entire body of a page, "
                "not just a quick snippet or standard web search result."
            ),
            results_function=self._web_scrape_function,
            llm_format_function=self.format_search_results_for_llm,
            parameters={
                "type": "object",
                "properties": {
                    "url": {
                        "type": "string",
                        "description": (
                            "The absolute URL of the webpage you want to scrape. "
                            "Example: 'https://docs.firecrawl.dev/getting-started'"
                        ),
                    }
                },
                "required": ["url"],
            },
        )

    async def _web_scrape_function(
        self,
        url: str,
        *args,
        **kwargs,
    ) -> AggregateSearchResult:
        """
        Actually performs the Firecrawl scrape, returning results
        as an `AggregateSearchResult` with a single WebPageSearchResult.
        """
        from firecrawl import FirecrawlApp

        app = FirecrawlApp()

        # if not self.firecrawl_app:
        #     raise ValueError(
        #         "No FirecrawlApp initialized. Provide a valid 'firecrawl_api_key' "
        #         "when creating this agent."
        #     )

        logger.debug(f"[Firecrawl] Scraping URL={url}")

        # Example Firecrawl usage:
        response = app.scrape_url(
            url=url,
            # adapt params to your needs:
            params={"formats": ["markdown"]},
        )

        # According to Firecrawl docs, the response is typically:
        # {
        #   "success": True,
        #   "data": {
        #       "markdown": "...",
        #       "metadata": {...}
        #   }
        # }
        # if not response.get("success"):
        #     raise ValueError(
        #         f"Firecrawl failed to scrape {url}. "
        #         f"Details: {response}"
        #     )
        # data = response["data"]
        markdown_text = response.get("markdown", "")
        metadata = response.get("metadata", {})

        # Optionally grab a snippet from the markdown to serve as preview
        # snippet = markdown_text[:200] + ("..." if len(markdown_text) > 200 else "")

        page_title = metadata.get("title", "Untitled page")
        # You could also store the entire markdown in `snippet`,
        # but typically we keep snippet short. We'll keep the entire text
        # in a .body or .extra_data if we want to replicate standard patterns.

        if len(markdown_text) > 100_000:
            markdown_text = (
                markdown_text[:100_000] + "...FURTHER CONTENT TRUNCATED..."
            )
        # Create a single WebPageSearchResult HACK - TODO FIX
        web_result = WebPageSearchResult(
            title=page_title,
            link=url,
            snippet=markdown_text,
            position=0,
            id=generate_id(markdown_text),
            # Some frameworks store the "full content" in an `extra_data`, or you can store it in snippet
            # body=markdown_text,
            type="firecrawl",
        )

        agg = AggregateSearchResult(web_search_results=[web_result])

        # Add results to the collector, so that they can be cited or used in the final answer
        if self.search_results_collector:
            self.search_results_collector.add_aggregate_result(agg)

        return agg


class R2RRAGAgent(RAGAgentMixin, R2RAgent):
<<<<<<< HEAD
    """
    Non-streaming RAG Agent that supports search_file_knowledge, content, web_search.
    """
=======
    """Non-streaming RAG Agent that supports local_search, content,
    web_search."""
>>>>>>> 2e57a515

    def __init__(
        self,
        database_provider: DatabaseProvider,
        llm_provider: (
            AnthropicCompletionProvider
            | LiteLLMCompletionProvider
            | OpenAICompletionProvider
            | R2RCompletionProvider
        ),
        config: RAGAgentConfig,
        search_settings: SearchSettings,
        rag_generation_config: GenerationConfig,
        knowledge_search_method: Callable,
        content_method: Callable,
        file_search_method: Callable,
        max_tool_context_length: int = 20_000,
    ):
        # Initialize base R2RAgent
        R2RAgent.__init__(
            self,
            database_provider=database_provider,
            llm_provider=llm_provider,
            config=config,
            rag_generation_config=rag_generation_config,
        )
        # Initialize the RAGAgentMixin
        RAGAgentMixin.__init__(
            self,
            database_provider=database_provider,
            llm_provider=llm_provider,
            config=config,
            search_settings=search_settings,
            rag_generation_config=rag_generation_config,
            max_tool_context_length=max_tool_context_length,
            knowledge_search_method=knowledge_search_method,
            file_search_method=file_search_method,
            content_method=content_method,
        )


<<<<<<< HEAD
class R2RXMLToolsRAGAgent(RAGAgentMixin, R2RXMLToolsAgent):
    """
    Non-streaming RAG Agent that supports search_file_knowledge, content, web_search.
    """
=======
class R2RStreamingRAGAgent(RAGAgentMixin, R2RStreamingAgent):
    """Streaming-capable RAG Agent that supports local_search, content,
    web_search."""
>>>>>>> 2e57a515

    def __init__(
        self,
        database_provider: DatabaseProvider,
        llm_provider: (
            AnthropicCompletionProvider
            | LiteLLMCompletionProvider
            | OpenAICompletionProvider
            | R2RCompletionProvider
        ),
        config: RAGAgentConfig,
        search_settings: SearchSettings,
        rag_generation_config: GenerationConfig,
        knowledge_search_method: Callable,
        content_method: Callable,
        file_search_method: Callable,
        max_tool_context_length: int = 20_000,
    ):
        # Initialize base R2RAgent
        R2RXMLToolsAgent.__init__(
            self,
            database_provider=database_provider,
            llm_provider=llm_provider,
            config=config,
            rag_generation_config=rag_generation_config,
        )
        # Initialize the RAGAgentMixin
        RAGAgentMixin.__init__(
            self,
            database_provider=database_provider,
            llm_provider=llm_provider,
            config=config,
            search_settings=search_settings,
            rag_generation_config=rag_generation_config,
            max_tool_context_length=max_tool_context_length,
            knowledge_search_method=knowledge_search_method,
            file_search_method=file_search_method,
            content_method=content_method,
        )


<<<<<<< HEAD
class R2RStreamingRAGAgent(RAGAgentMixin, R2RStreamingAgent):
    """
    Streaming-capable RAG Agent that supports search_file_knowledge, content, web_search,
    and emits citations as [abc1234] short IDs if the LLM includes them in brackets.
    """
=======
class R2RStreamingReasoningRAGAgent(RAGAgentMixin, R2RStreamingReasoningAgent):
    """Streaming-capable RAG Agent that supports local_search, content,
    web_search."""
>>>>>>> 2e57a515

    def __init__(
        self,
        database_provider: DatabaseProvider,
        llm_provider: (
            AnthropicCompletionProvider
            | LiteLLMCompletionProvider
            | OpenAICompletionProvider
            | R2RCompletionProvider
        ),
        config: RAGAgentConfig,
        search_settings: SearchSettings,
        rag_generation_config: GenerationConfig,
        knowledge_search_method: Callable,
        content_method: Callable,
        file_search_method: Callable,
        max_tool_context_length: int = 10_000,
    ):
        # Force streaming on
        config.stream = True

        # Initialize base R2RStreamingAgent
        R2RStreamingAgent.__init__(
            self,
            database_provider=database_provider,
            llm_provider=llm_provider,
            config=config,
            rag_generation_config=rag_generation_config,
        )

        # Initialize the RAGAgentMixin
        RAGAgentMixin.__init__(
            self,
            database_provider=database_provider,
            llm_provider=llm_provider,
            config=config,
            search_settings=search_settings,
            rag_generation_config=rag_generation_config,
            max_tool_context_length=max_tool_context_length,
            knowledge_search_method=knowledge_search_method,
            content_method=content_method,
            file_search_method=file_search_method,
        )


class R2RXMLToolsStreamingRAGAgent(RAGAgentMixin, R2RXMLStreamingAgent):
    """
    A streaming agent that:
     - treats <think> or <Thought> blocks as chain-of-thought
       and emits them incrementally as SSE "thinking" events.
     - accumulates user-visible text outside those tags as SSE "message" events.
     - filters out all XML tags related to tool calls and actions.
     - upon finishing each iteration, it parses <Action><ToolCalls><ToolCall> blocks,
       calls the appropriate tool, and emits SSE "tool_call" / "tool_result".
     - properly emits citations when they appear in the text
    """

    def __init__(
        self,
        database_provider: DatabaseProvider,
        llm_provider: (
            AnthropicCompletionProvider
            | LiteLLMCompletionProvider
            | OpenAICompletionProvider
            | R2RCompletionProvider
        ),
        config: RAGAgentConfig,
        search_settings: SearchSettings,
        rag_generation_config: GenerationConfig,
        knowledge_search_method: Callable,
        content_method: Callable,
        file_search_method: Callable,
        max_tool_context_length: int = 10_000,
    ):
        # Force streaming on
        config.stream = True

        # Initialize base R2RXMLStreamingAgent
        R2RXMLStreamingAgent.__init__(
            self,
            database_provider=database_provider,
            llm_provider=llm_provider,
            config=config,
            rag_generation_config=rag_generation_config,
        )

<<<<<<< HEAD
        # Initialize the RAGAgentMixin
        RAGAgentMixin.__init__(
            self,
            database_provider=database_provider,
            llm_provider=llm_provider,
            config=config,
            search_settings=search_settings,
            rag_generation_config=rag_generation_config,
            max_tool_context_length=max_tool_context_length,
            knowledge_search_method=knowledge_search_method,
            content_method=content_method,
            file_search_method=file_search_method,
        )
=======
        self.max_steps = max_steps
        self.current_step_count = 0

    async def arun(
        self,
        system_instruction: Optional[str] = None,
        messages: Optional[list[Message]] = None,
        *args,
        **kwargs,
    ) -> AsyncGenerator[str, None]:
        """Iterative approach with chain-of-thought wrapped in
        <Thought>...</Thought> each iteration.

        1) In each iteration (up to max_steps):
            a) Call _generate_thinking_response(conversation_context).
            b) Stream chain-of-thought tokens *inline* but enclosed by <Thought>...</Thought>.
            c) Collect "assistant" tokens (is_thought=False) in a buffer to parse after.
            d) Parse <Action> blocks; if any <Action> has <Response>, yield it & stop.
            e) Else, if there's a bare <Response> outside <Action>, yield & stop.
            f) If still no <Response>, append iteration text to context, move to next iteration.
        2) If we exhaust steps, yield fallback <Response>.
        """

        # Step 1) Setup conversation
        await self._setup(system_instruction=system_instruction)
        if messages:
            for msg in messages:
                await self.conversation.add_message(msg)

        for step_i in range(self.max_steps):
            iteration_text = ""

            messages_list = await self.conversation.get_messages()
            generation_config = self.get_generation_config(
                messages_list[-1], stream=True
            )

            stream = self.llm_provider.aget_completion_stream(
                messages_list,
                generation_config,
            )
            thought_text, action_text, in_thought = "", "", True

            closing_detected = False
            async for stream_delta in self.process_llm_response(
                stream, *args, **kwargs
            ):
                # Map deepseek `think` tags to `Thought` tags
                stream_delta = stream_delta.replace(
                    "<think>", "<Thought>"
                ).replace("</think>", "</Thought>")
                if "</" not in stream_delta and not closing_detected:
                    thought_text += stream_delta
                    yield stream_delta
                else:
                    closing_detected = True
                    if in_thought:
                        if ">" not in stream_delta:
                            continue
                        else:
                            in_thought = False
                            thought_text += "</Thought>"
                            yield "</Thought>"
                            action_text += stream_delta.split(">")[-1]
                        in_thought = False
                    else:
                        action_text += stream_delta
            iteration_text += thought_text
            try:
                parsed_tool_calls = self._parse_tool_calls(action_text)
            except Exception as e:
                logger.error(f"Failed to parse tool calls: {e}")
                iteration_text += (
                    f"<Thought>Failed to parse tool calls: {e}</Thought>"
                )
                await self.conversation.add_message(
                    Message(role="assistant", content=iteration_text)
                )

                yield f"<Thought>Failed to parse tool calls: {e}</Thought>"
                continue

            logger.debug(f"action_text:\n{action_text}")
            logger.debug(f"parsed_tool_calls:\n{parsed_tool_calls}")
            if "<Response>" in action_text:
                yield (
                    "<Response>"
                    + action_text.split("<Response>")[-1].split("</Response>")[
                        0
                    ]
                    + "</Response>"
                )
                return
            # If there are tool calls, execute them concurrently and build the XML block with results
            if parsed_tool_calls:
                # Create tasks for each tool call
                tasks = []
                for call in parsed_tool_calls:
                    # Log the call before executing
                    yield f"\n\n<Thought>Calling function: {call['name']}, with payload {call['params']}</Thought>"
                    tasks.append(
                        asyncio.create_task(
                            self.execute_tool(call["name"], **call["params"])
                        )
                    )

                # Wait for all tool calls to complete
                results = await asyncio.gather(*tasks, return_exceptions=True)

                # Build the XML block containing the original tool calls and their results
                xml_toolcalls = "<ToolCalls>"
                for call, result in zip(
                    parsed_tool_calls, results, strict=False
                ):
                    if call["name"] == "result":
                        logger.info(
                            f"Returning response = {call['params']['answer']}"
                        )
                        yield f"<Response>{call['params']['answer']}</Response>"
                        return

                    # Handle exceptions if any
                    if isinstance(result, Exception):
                        result_str = (
                            f"Error executing tool '{call['name']}': {result}"
                        )
                    else:
                        result_str = str(result)
                    xml_toolcalls += (
                        f"<ToolCall>"
                        f"<Name>{call['name']}</Name>"
                        f"<Parameters>{json.dumps(call['params'])}</Parameters>"
                        f"<Result>{result_str}</Result>"
                        f"</ToolCall>"
                    )
                xml_toolcalls += "</ToolCalls>"

                # Append the XML block to the conversation context in its original format
                iteration_text += f"<Action>{xml_toolcalls}</Action>"
                # Optionally yield the XML block so that the user sees it
                # yield f"\n\n<Action>{xml_toolcalls}</Action>"
            else:
                iteration_text += "<Thought>No tool calls found in this step, trying again. If I have completed my response I should use the `result` tool.</Thought>"
                yield "<Thought>No tool calls found in this step, trying again. If I have completed my response I should use the `result` tool.</Thought>"

            await self.conversation.add_message(
                Message(role="assistant", content=iteration_text)
            )

            if step_i == self.max_steps - 1:
                yield COMPUTE_FAILURE
                return

    def _build_single_user_prompt(self, conversation_msgs: list[dict]) -> str:
        """Converts system+user+assistant messages into a single text prompt.

        Overridable if you want a different style.
        """
        system_msgs = []
        user_msgs = []
        for msg in conversation_msgs:
            role = msg["role"]
            content = msg["content"]
            if role == "system":
                system_msgs.append(f"[System]\n{content}\n")
            elif role == "user":
                user_msgs.append(f"[User]\n{content}\n")
            elif role == "assistant":
                user_msgs.append(f"[Assistant]\n{content}\n")

        return "\n".join(system_msgs + user_msgs)

    @staticmethod
    def _parse_tool_calls(text: str) -> list[dict]:
        """Parse tool calls from XML-like text.

        This function locates <Action> blocks (or, if not present, the entire text)
        and then extracts all <ToolCall> blocks within. It patches incomplete tags and
        logs debug information along the way.

        Special Handling:
        - If a "<Name>result</Name>" tag is found, returns a single tool call
            with the name "result" and its associated parameters.
        """
        # Log the initial (possibly large) text truncated for debugging.
        logger.debug(
            "Starting _parse_tool_calls with text (first 500 chars): %s",
            text[:500],
        )

        original_text = text

        # --- Patch incomplete closing tags ---
        # Ensure that any '</Action' or '</ToolCalls' missing a '>' are fixed.
        text = re.sub(r"(</Action)(?!\s*>)", r"\1>", text)
        text = re.sub(r"(</ToolCalls)(?!\s*>)", r"\1>", text)
        if text != original_text:
            logger.debug("Patched incomplete closing tags in text.")

        # If an <Action> is found without a closing </Action>, append one.
        if "<Action>" in text and "</Action>" not in text:
            logger.debug(
                "Incomplete <Action> tag detected; appending a closing </Action> tag."
            )
            text += "</Action>"

        tool_calls = []

        # --- Special handling for result tool call ---
        if "<Name>result</Name>" in text:
            logger.debug(
                "Detected '<Name>result</Name>' in text; processing as a result tool call."
            )
            try:
                raw_params = (
                    text.split("<Parameters>")[-1]
                    .split("</Parameters>")[0]
                    .strip()
                )[12:-2]
                answer = (
                    json.loads(raw_params)
                    if raw_params.startswith("{")
                    else raw_params
                )
            except Exception as e:
                logger.warning("Failed to parse result answer: %s", e)
                answer = raw_params
            tool_calls.append({"name": "result", "params": {"answer": answer}})
            logger.debug("Returning result tool call: %s", tool_calls)
            return tool_calls

        # --- Locate <Action> blocks ---
        action_pattern = re.compile(
            r"<Action>(.*?)</Action>", re.DOTALL | re.IGNORECASE
        )
        action_matches = action_pattern.findall(text)
        logger.debug("Found %d <Action> blocks.", len(action_matches))

        # If no <Action> blocks are found, attempt to use the entire text.
        if not action_matches:
            logger.debug(
                "No <Action> blocks found; attempting to parse entire text for <ToolCall> blocks."
            )
            action_matches = [text]

        # Process each Action block
        for idx, action in enumerate(action_matches):
            logger.debug(
                "Processing Action block %d (first 200 chars): %s",
                idx,
                action.strip()[:200],
            )
            toolcall_pattern = re.compile(
                r"<ToolCall>(.*?)</ToolCall>", re.DOTALL | re.IGNORECASE
            )
            toolcall_matches = toolcall_pattern.findall(action)
            logger.debug(
                "Found %d <ToolCall> blocks in Action block %d.",
                len(toolcall_matches),
                idx,
            )

            for jdx, tc in enumerate(toolcall_matches):
                logger.debug(
                    "Processing ToolCall block %d in Action block %d (first 200 chars): %s",
                    jdx,
                    idx,
                    tc.strip()[:200],
                )
                # Extract the tool name
                name_match = re.search(
                    r"<Name>(.*?)</Name>", tc, re.DOTALL | re.IGNORECASE
                )
                if not name_match:
                    logger.debug(
                        "ToolCall block %d in Action block %d missing <Name> tag. Skipping.",
                        jdx,
                        idx,
                    )
                    continue
                tool_name = name_match.group(1).strip()
                logger.debug("Extracted tool name: '%s'", tool_name)
                # Extract parameters
                params_match = re.search(
                    r"<Parameters>(.*?)</Parameters>",
                    tc,
                    re.DOTALL | re.IGNORECASE,
                )
                if params_match:
                    raw_params = params_match.group(1).strip()
                    try:
                        tool_params = json.loads(raw_params)
                        logger.debug(
                            "Parsed parameters for tool '%s': %s",
                            tool_name,
                            tool_params,
                        )
                    except json.JSONDecodeError as e:
                        logger.warning(
                            "JSON decode error for tool '%s' parameters: %s. Error: %s",
                            tool_name,
                            raw_params,
                            e,
                        )
                        tool_params = {}
                else:
                    logger.debug(
                        "No <Parameters> found for tool '%s'. Defaulting to empty dict.",
                        tool_name,
                    )
                    tool_params = {}

                tool_calls.append({"name": tool_name, "params": tool_params})

        logger.debug("Final parsed tool calls: %s", tool_calls)
        return tool_calls


class GeminiXMLToolsStreamingReasoningRAGAgent(
    R2RXMLToolsStreamingReasoningRAGAgent
):
    """A Gemini-based implementation that uses the
    `XMLToolsStreamingRAGAgentBase`."""

    def __init__(
        self,
        *args,
        gemini_api_key: str = "",
        gemini_model_name: str = "gemini-2.0-flash-thinking-exp",
        **kwargs,
    ):
        super().__init__(*args, **kwargs)

        import os

        from google import genai  # "pip install google-genai"

        key = gemini_api_key or os.environ.get("GEMINI_API_KEY")
        if not key:
            raise ValueError(
                "Gemini API key not provided or set in environment."
            )
        self.gemini_client = genai.Client(
            api_key=key,
            http_options={"api_version": "v1alpha"},
        )
        self.gemini_model_name = gemini_model_name

    async def arun(
        self,
        system_instruction: Optional[str] = None,
        messages: Optional[list[Message]] = None,
        *args,
        **kwargs,
    ) -> AsyncGenerator[str, None]:
        """Iterative approach with chain-of-thought wrapped in
        <Thought>...</Thought> each iteration.

        1) In each iteration (up to max_steps):
            a) Call _generate_thinking_response(conversation_context).
            b) Stream chain-of-thought tokens *inline* but enclosed by <Thought>...</Thought>.
            c) Collect "assistant" tokens (is_thought=False) in a buffer to parse after.
            d) Parse <Action> blocks; if any <Action> has <Response>, yield it & stop.
            e) Else, if there's a bare <Response> outside <Action>, yield & stop.
            f) If still no <Response>, append iteration text to context, move to next iteration.
        2) If we exhaust steps, yield fallback <Response>.
        """

        # Step 1) Setup conversation
        await self._setup(system_instruction=system_instruction)
        if messages:
            for msg in messages:
                await self.conversation.add_message(msg)

        # Build initial conversation context from all messages
        all_msgs = await self.conversation.get_messages()
        conversation_context = self._build_single_user_prompt(all_msgs)

        for step_i in range(self.max_steps):
            # We'll collect final text tokens to parse for <Action>/<Response>.
            assistant_text_buffer = []
            # Track whether we are “inside” a <Thought> block while streaming:
            inside_thought_block = False

            conversation_context += "\n\n[Assistant]\n"

            # Step 2) Single LLM call => yields (is_thought, text) pairs
            async for (
                is_thought,
                token_text,
            ) in self._generate_thinking_response(
                conversation_context, **kwargs
            ):
                if is_thought:
                    # Stream chain-of-thought text *inline*, but bracket with <Thought>...</Thought>
                    if not inside_thought_block:
                        inside_thought_block = True
                        conversation_context += "<Thought>"
                        yield "<Thought>"
                    conversation_context += token_text
                    yield token_text
                else:
                    # If we were inside a thought block, close it
                    if inside_thought_block:
                        conversation_context += "</Thought>"
                        yield "</Thought>"
                        inside_thought_block = False

                    # “Assistant text” is user-facing text that we
                    # will parse for <Action> or <Response>
                    assistant_text_buffer.append(token_text)

            # If the model ended while still in a thought block, close it
            if inside_thought_block:
                conversation_context += "</Thought>"
                yield "</Thought>"

            # Step 3) Combine the final user-facing tokens
            iteration_text = "".join(assistant_text_buffer).strip()

            #
            # 3a) Parse out <Action> blocks
            #
            parsed_actions = self._parse_action_blocks(iteration_text)

            pre_text = iteration_text.split("<Action>")[0]
            conversation_context += pre_text

            if parsed_actions:
                # For each action block, see if it has <ToolCalls>, <Response>
                for action_block in parsed_actions:
                    # Prepare two separate <ToolCalls> blocks:
                    #  - "toolcalls_xml": with <Result> inside (for conversation_context)
                    #  - "toolcalls_minus_results": no <Result> (to show user)
                    toolcalls_xml = "<ToolCalls>"
                    toolcalls_minus_results = "<ToolCalls>"

                    # Execute any tool calls
                    for tc in action_block["tool_calls"]:
                        name = tc["name"]
                        params = tc["params"]
                        logger.info(f"Executing tool '{name}' with {params}")

                        if name == "result":
                            logger.info(
                                f"Returning response = {params['answer']}"
                            )
                            yield f"<Response>{params['answer']}</Response>"
                            return

                        # Build the <ToolCall> to show user (minus <Result>)
                        minimal_toolcall = (
                            f"<ToolCall>"
                            f"<Name>{name}</Name>"
                            f"<Parameters>{json.dumps(params)}</Parameters>"
                            f"</ToolCall>"
                        )
                        toolcalls_minus_results += minimal_toolcall

                        # Build the <ToolCall> with results for context
                        toolcall_with_result = (
                            f"<ToolCall>"
                            f"<Name>{name}</Name>"
                            f"<Parameters>{json.dumps(params)}</Parameters>"
                        )
                        try:
                            result = await self.execute_tool(name, **params)

                            context_tokens = num_tokens(str(result))
                            max_to_result = (
                                self.max_tool_context_length / context_tokens
                            )

                            if max_to_result < 1:
                                result = (
                                    str(result)[
                                        0 : int(max_to_result * context_tokens)
                                    ]
                                    + "... RESULT TRUNCATED DUE TO MAX LENGTH ..."
                                )
                        except Exception as e:
                            result = f"Error executing tool '{name}': {e}"

                        toolcall_with_result += (
                            f"<Result>{result}</Result></ToolCall>"
                        )

                        toolcalls_xml += toolcall_with_result

                    toolcalls_xml += "</ToolCalls>"
                    toolcalls_minus_results += "</ToolCalls>"

                    # Yield the no-results block so user sees the calls
                    yield toolcalls_minus_results

                    # Otherwise, embed the <ToolCalls> with <Result> in conversation context
                    conversation_context += f"<Action>{toolcalls_xml}</Action>"

            else:
                #
                # 3b) If no <Action> blocks at all, yield the iteration text below
                failed_iteration_text = "<Action><ToolCalls></ToolCalls><Response>I failed to use any tools, I should probably return a response with the `result` tool now.</Response></Action>"
                context_size = num_tokens(conversation_context)
                if context_size > self.max_context_window_tokens:
                    yield COMPUTE_FAILURE
                    return

                yield (
                    failed_iteration_text
                    + f"\n\n[System]\n{step_i + 1} steps completed, no <Action> blocks found. {context_size} tokens in context out of {self.max_context_window_tokens} consumed."
                )
                conversation_context += failed_iteration_text
                continue

            post_text = iteration_text.split("</Action>")[-1]
            conversation_context += post_text
            context_size = num_tokens(conversation_context)
            if context_size > self.max_context_window_tokens:
                yield COMPUTE_FAILURE
                return
            conversation_context += f"\n\n[System]\n{step_i + 1} steps completed. {context_size} tokens in context out of {self.max_context_window_tokens} consumed."
        # If we finish all steps with no <Response>, yield fallback:
        yield COMPUTE_FAILURE
        return

    async def _generate_thinking_response(
        self,
        user_prompt: str,
        max_retries: int = 3,
        initial_delay: float = 1.0,
        **kwargs,
    ) -> AsyncGenerator[tuple[bool, str], None]:
        """Generate thinking response with retry logic for handling transient
        failures.

        Args:
            user_prompt: The prompt to send to Gemini
            max_retries: Maximum number of retry attempts (default: 3)
            initial_delay: Initial delay between retries in seconds (default: 1.0)
            **kwargs: Additional arguments passed to generate_content

        Yields:
            Tuples of (is_thought: bool, text: str)
        """
        config = {
            "thinking_config": {"include_thoughts": True},
            # "max_output_tokens": 8192,
        }

        attempt = 0
        last_error = None

        while attempt <= max_retries:
            try:
                response = self.gemini_client.models.generate_content(
                    model=self.gemini_model_name,
                    contents=user_prompt,
                    config=config,
                )

                # Handle empty response
                if not response.candidates:
                    yield (
                        False,
                        "I failed to retrieve a valid Gemini response.",
                    )
                    return

                # Process successful response
                for part in response.candidates[0].content.parts:
                    if part.thought:
                        yield (True, part.text)
                    else:
                        yield (False, part.text)
                return  # Success - exit the retry loop

            except ServerError as e:
                last_error = e
                attempt += 1

                if attempt <= max_retries:
                    # Exponential backoff with jitter
                    delay = (
                        initial_delay
                        * (2 ** (attempt - 1))
                        * (0.5 + random.random())
                    )
                    await asyncio.sleep(delay)
                else:
                    # All retries exhausted
                    error_msg = f"Failed after {max_retries} attempts. Last error: {str(last_error)}"
                    yield (False, error_msg)
                    return

    def _parse_action_blocks(self, text: str) -> list[dict]:
        """Find <Action>...</Action> blocks in 'text' using simple regex, then
        parse out <ToolCall> blocks within each <Action>.

        Returns a list of dicts, each with:
        {
            "tool_calls": [
                {"name": <tool_name>, "params": <dict>},
                ...
            ],
            "response": <str or None if no <Response> found>
        }
        """

        ### HARDCODE RESULT PARSING DUE TO TROUBLES
        if "<Name>result</Name>" in text:
            return [
                {
                    "tool_calls": [
                        {
                            "name": "result",
                            "params": {
                                "answer": text.split("<Parameters>")[-1]
                                .split("</Parameters>")[0]
                                .strip()[12:-2]
                            },
                        }
                    ],
                    "response": None,
                }
            ]

        results = []

        # 1) Find all <Action>...</Action> blocks
        action_pattern = re.compile(
            r"<Action>(.*?)</Action>", re.DOTALL | re.IGNORECASE
        )
        action_matches = action_pattern.findall(text)

        for action_content in action_matches:
            block_data = {
                "tool_calls": [],
                "response": None,
            }

            # 2) Within each <Action> block, find all <ToolCall>...</ToolCall> blocks
            toolcall_pattern = re.compile(
                r"<ToolCall>(.*?)</ToolCall>", re.DOTALL | re.IGNORECASE
            )
            toolcall_matches = toolcall_pattern.findall(action_content)

            for tc_text in toolcall_matches:
                # Look for <Name>...</Name> and <Parameters>...</Parameters>
                name_match = re.search(
                    r"<Name>(.*?)</Name>", tc_text, re.DOTALL | re.IGNORECASE
                )
                params_match = re.search(
                    r"<Parameters>(.*?)</Parameters>",
                    tc_text,
                    re.DOTALL | re.IGNORECASE,
                )

                if not name_match:
                    continue  # no <Name> => skip

                tool_name = name_match.group(1).strip()

                # If <Parameters> is present, try to parse as JSON
                if params_match:
                    raw_params = params_match.group(1).strip()
                    try:
                        tool_params = json.loads(raw_params)
                    except json.JSONDecodeError:
                        logger.warning(
                            f"Failed to parse JSON from <Parameters>: {raw_params}"
                        )
                        tool_params = {}
                else:
                    tool_params = {}

                block_data["tool_calls"].append(
                    {"name": tool_name, "params": tool_params}
                )

            # 3) Optionally, see if there's a <Response>...</Response> in the same <Action> block
            response_pattern = re.compile(
                r"<Response>(.*?)</Response>", re.DOTALL | re.IGNORECASE
            )
            response_match = response_pattern.search(action_content)
            if response_match:
                block_data["response"] = response_match.group(1).strip()

            results.append(block_data)

        return results
>>>>>>> 2e57a515
<|MERGE_RESOLUTION|>--- conflicted
+++ resolved
@@ -1,25 +1,14 @@
 # type: ignore
-import asyncio
-import json
 import logging
-<<<<<<< HEAD
-from typing import Any, AsyncGenerator, Callable, Optional
-=======
-import random
-import re
-from typing import Any, AsyncGenerator, Callable, Optional, Tuple
->>>>>>> 2e57a515
+from typing import Any, Callable, Optional
 
 from core.base import (
-    ToolCallData,
-    ToolCallEvent,
     format_search_results_for_llm,
 )
 from core.base.abstractions import (
     AggregateSearchResult,
     ContextDocumentResult,
     GenerationConfig,
-    Message,
     SearchSettings,
     WebPageSearchResult,
     WebSearchResult,
@@ -34,14 +23,10 @@
 )
 from core.utils import (
     SearchResultsCollector,
-    SSEFormatter,
-    convert_nonserializable_objects,
-    extract_citations,
     generate_id,
     num_tokens,
 )
 
-<<<<<<< HEAD
 from ..base.agent.agent import RAGAgentConfig
 
 # Import the base classes from the refactored base file
@@ -58,70 +43,6 @@
 class RAGAgentMixin:
     """
     A Mixin for adding search_file_knowledge, web_search, and content tools
-=======
-logger = logging.getLogger(__name__)
-
-COMPUTE_FAILURE = "<Response>I failed to reach a conclusion with my allowed compute.</Response>"
-
-
-class SearchResultsCollector:
-    """Collects search results in the form (source_type, result_obj,
-    aggregator_index).
-
-    aggregator_index increments globally so that the nth item appended is
-    always aggregator_index == n, across the entire conversation.
-    """
-
-    def __init__(self):
-        # We'll store a list of (source_type, result_obj, agg_idx).
-        self._results_in_order: list[Tuple[str, Any, int]] = []
-        self._next_index = 1  # 1-based indexing
-
-    def add_aggregate_result(self, agg: "AggregateSearchResult"):
-        """Flatten the chunk_search_results, graph_search_results,
-        web_search_results, and context_document_results, each assigned a
-        unique aggregator index."""
-        if agg.chunk_search_results:
-            for c in agg.chunk_search_results:
-                self._results_in_order.append(("chunk", c, self._next_index))
-                self._next_index += 1
-
-        if agg.graph_search_results:
-            for g in agg.graph_search_results:
-                self._results_in_order.append(("graph", g, self._next_index))
-                self._next_index += 1
-
-        if agg.web_search_results:
-            for w in agg.web_search_results:
-                self._results_in_order.append(("web", w, self._next_index))
-                self._next_index += 1
-
-        if agg.context_document_results:
-            for cd in agg.context_document_results:
-                self._results_in_order.append(
-                    ("contextDoc", cd, self._next_index)
-                )
-                self._next_index += 1
-
-    def get_all_results(self) -> list[Tuple[str, Any, int]]:
-        """Return list of (source_type, result_obj, aggregator_index), in the
-        order appended."""
-        return self._results_in_order
-
-
-def num_tokens(text, model="gpt-4o"):
-    try:
-        encoding = tiktoken.encoding_for_model(model)
-    except KeyError:
-        encoding = tiktoken.get_encoding("cl100k_base")
-    """Return the number of tokens used by a list of messages for both user and assistant."""
-    return len(encoding.encode(text, disallowed_special=()))
-
-
-class RAGAgentMixin:
-    """A Mixin for adding local_search, web_search, and content tools.
-
->>>>>>> 2e57a515
     to your R2R Agents. This allows your agent to:
       - call knowledge_search_method (semantic/hybrid search)
       - call content_method (fetch entire doc/chunk structures)
@@ -150,16 +71,10 @@
         super().__init__(*args, **kwargs)
 
     def _register_tools(self):
-<<<<<<< HEAD
         """
         Called by the base R2RAgent to register all requested tools from self.config.rag_tools.
         """
         if not self.config.rag_tools:
-=======
-        """Called by the base agent to register all requested tools from
-        self.config.tools."""
-        if not self.config.tools:
->>>>>>> 2e57a515
             return
 
         for tool_name in set(self.config.rag_tools):
@@ -178,17 +93,11 @@
         logger.debug(f"Registered {len(self._tools)} RAG tools.")
 
     # Local Search Tool
-<<<<<<< HEAD
     def search_file_knowledge(self) -> Tool:
         """
         Tool to do a semantic/hybrid search on the local knowledge base
         using self.knowledge_search_method.
         """
-=======
-    def local_search(self) -> Tool:
-        """Tool to do a semantic/hybrid search on the local knowledge base
-        using self.local_search_method."""
->>>>>>> 2e57a515
         return Tool(
             name="search_file_knowledge",
             description=(
@@ -215,16 +124,9 @@
         *args,
         **kwargs,
     ) -> AggregateSearchResult:
-<<<<<<< HEAD
         """
         Calls the passed-in `knowledge_search_method(query, search_settings)`.
         Expects either an AggregateSearchResult or a dict with chunk_search_results, etc.
-=======
-        """Calls the passed-in `local_search_method(query, search_settings)`.
-
-        Expects either an AggregateSearchResult or a dict with
-        chunk_search_results, etc.
->>>>>>> 2e57a515
         """
         if not self.knowledge_search_method:
             raise ValueError(
@@ -587,14 +489,9 @@
 
 
 class R2RRAGAgent(RAGAgentMixin, R2RAgent):
-<<<<<<< HEAD
     """
     Non-streaming RAG Agent that supports search_file_knowledge, content, web_search.
     """
-=======
-    """Non-streaming RAG Agent that supports local_search, content,
-    web_search."""
->>>>>>> 2e57a515
 
     def __init__(
         self,
@@ -636,16 +533,10 @@
         )
 
 
-<<<<<<< HEAD
 class R2RXMLToolsRAGAgent(RAGAgentMixin, R2RXMLToolsAgent):
     """
     Non-streaming RAG Agent that supports search_file_knowledge, content, web_search.
     """
-=======
-class R2RStreamingRAGAgent(RAGAgentMixin, R2RStreamingAgent):
-    """Streaming-capable RAG Agent that supports local_search, content,
-    web_search."""
->>>>>>> 2e57a515
 
     def __init__(
         self,
@@ -687,17 +578,11 @@
         )
 
 
-<<<<<<< HEAD
 class R2RStreamingRAGAgent(RAGAgentMixin, R2RStreamingAgent):
     """
     Streaming-capable RAG Agent that supports search_file_knowledge, content, web_search,
     and emits citations as [abc1234] short IDs if the LLM includes them in brackets.
     """
-=======
-class R2RStreamingReasoningRAGAgent(RAGAgentMixin, R2RStreamingReasoningAgent):
-    """Streaming-capable RAG Agent that supports local_search, content,
-    web_search."""
->>>>>>> 2e57a515
 
     def __init__(
         self,
@@ -784,7 +669,6 @@
             rag_generation_config=rag_generation_config,
         )
 
-<<<<<<< HEAD
         # Initialize the RAGAgentMixin
         RAGAgentMixin.__init__(
             self,
@@ -797,696 +681,4 @@
             knowledge_search_method=knowledge_search_method,
             content_method=content_method,
             file_search_method=file_search_method,
-        )
-=======
-        self.max_steps = max_steps
-        self.current_step_count = 0
-
-    async def arun(
-        self,
-        system_instruction: Optional[str] = None,
-        messages: Optional[list[Message]] = None,
-        *args,
-        **kwargs,
-    ) -> AsyncGenerator[str, None]:
-        """Iterative approach with chain-of-thought wrapped in
-        <Thought>...</Thought> each iteration.
-
-        1) In each iteration (up to max_steps):
-            a) Call _generate_thinking_response(conversation_context).
-            b) Stream chain-of-thought tokens *inline* but enclosed by <Thought>...</Thought>.
-            c) Collect "assistant" tokens (is_thought=False) in a buffer to parse after.
-            d) Parse <Action> blocks; if any <Action> has <Response>, yield it & stop.
-            e) Else, if there's a bare <Response> outside <Action>, yield & stop.
-            f) If still no <Response>, append iteration text to context, move to next iteration.
-        2) If we exhaust steps, yield fallback <Response>.
-        """
-
-        # Step 1) Setup conversation
-        await self._setup(system_instruction=system_instruction)
-        if messages:
-            for msg in messages:
-                await self.conversation.add_message(msg)
-
-        for step_i in range(self.max_steps):
-            iteration_text = ""
-
-            messages_list = await self.conversation.get_messages()
-            generation_config = self.get_generation_config(
-                messages_list[-1], stream=True
-            )
-
-            stream = self.llm_provider.aget_completion_stream(
-                messages_list,
-                generation_config,
-            )
-            thought_text, action_text, in_thought = "", "", True
-
-            closing_detected = False
-            async for stream_delta in self.process_llm_response(
-                stream, *args, **kwargs
-            ):
-                # Map deepseek `think` tags to `Thought` tags
-                stream_delta = stream_delta.replace(
-                    "<think>", "<Thought>"
-                ).replace("</think>", "</Thought>")
-                if "</" not in stream_delta and not closing_detected:
-                    thought_text += stream_delta
-                    yield stream_delta
-                else:
-                    closing_detected = True
-                    if in_thought:
-                        if ">" not in stream_delta:
-                            continue
-                        else:
-                            in_thought = False
-                            thought_text += "</Thought>"
-                            yield "</Thought>"
-                            action_text += stream_delta.split(">")[-1]
-                        in_thought = False
-                    else:
-                        action_text += stream_delta
-            iteration_text += thought_text
-            try:
-                parsed_tool_calls = self._parse_tool_calls(action_text)
-            except Exception as e:
-                logger.error(f"Failed to parse tool calls: {e}")
-                iteration_text += (
-                    f"<Thought>Failed to parse tool calls: {e}</Thought>"
-                )
-                await self.conversation.add_message(
-                    Message(role="assistant", content=iteration_text)
-                )
-
-                yield f"<Thought>Failed to parse tool calls: {e}</Thought>"
-                continue
-
-            logger.debug(f"action_text:\n{action_text}")
-            logger.debug(f"parsed_tool_calls:\n{parsed_tool_calls}")
-            if "<Response>" in action_text:
-                yield (
-                    "<Response>"
-                    + action_text.split("<Response>")[-1].split("</Response>")[
-                        0
-                    ]
-                    + "</Response>"
-                )
-                return
-            # If there are tool calls, execute them concurrently and build the XML block with results
-            if parsed_tool_calls:
-                # Create tasks for each tool call
-                tasks = []
-                for call in parsed_tool_calls:
-                    # Log the call before executing
-                    yield f"\n\n<Thought>Calling function: {call['name']}, with payload {call['params']}</Thought>"
-                    tasks.append(
-                        asyncio.create_task(
-                            self.execute_tool(call["name"], **call["params"])
-                        )
-                    )
-
-                # Wait for all tool calls to complete
-                results = await asyncio.gather(*tasks, return_exceptions=True)
-
-                # Build the XML block containing the original tool calls and their results
-                xml_toolcalls = "<ToolCalls>"
-                for call, result in zip(
-                    parsed_tool_calls, results, strict=False
-                ):
-                    if call["name"] == "result":
-                        logger.info(
-                            f"Returning response = {call['params']['answer']}"
-                        )
-                        yield f"<Response>{call['params']['answer']}</Response>"
-                        return
-
-                    # Handle exceptions if any
-                    if isinstance(result, Exception):
-                        result_str = (
-                            f"Error executing tool '{call['name']}': {result}"
-                        )
-                    else:
-                        result_str = str(result)
-                    xml_toolcalls += (
-                        f"<ToolCall>"
-                        f"<Name>{call['name']}</Name>"
-                        f"<Parameters>{json.dumps(call['params'])}</Parameters>"
-                        f"<Result>{result_str}</Result>"
-                        f"</ToolCall>"
-                    )
-                xml_toolcalls += "</ToolCalls>"
-
-                # Append the XML block to the conversation context in its original format
-                iteration_text += f"<Action>{xml_toolcalls}</Action>"
-                # Optionally yield the XML block so that the user sees it
-                # yield f"\n\n<Action>{xml_toolcalls}</Action>"
-            else:
-                iteration_text += "<Thought>No tool calls found in this step, trying again. If I have completed my response I should use the `result` tool.</Thought>"
-                yield "<Thought>No tool calls found in this step, trying again. If I have completed my response I should use the `result` tool.</Thought>"
-
-            await self.conversation.add_message(
-                Message(role="assistant", content=iteration_text)
-            )
-
-            if step_i == self.max_steps - 1:
-                yield COMPUTE_FAILURE
-                return
-
-    def _build_single_user_prompt(self, conversation_msgs: list[dict]) -> str:
-        """Converts system+user+assistant messages into a single text prompt.
-
-        Overridable if you want a different style.
-        """
-        system_msgs = []
-        user_msgs = []
-        for msg in conversation_msgs:
-            role = msg["role"]
-            content = msg["content"]
-            if role == "system":
-                system_msgs.append(f"[System]\n{content}\n")
-            elif role == "user":
-                user_msgs.append(f"[User]\n{content}\n")
-            elif role == "assistant":
-                user_msgs.append(f"[Assistant]\n{content}\n")
-
-        return "\n".join(system_msgs + user_msgs)
-
-    @staticmethod
-    def _parse_tool_calls(text: str) -> list[dict]:
-        """Parse tool calls from XML-like text.
-
-        This function locates <Action> blocks (or, if not present, the entire text)
-        and then extracts all <ToolCall> blocks within. It patches incomplete tags and
-        logs debug information along the way.
-
-        Special Handling:
-        - If a "<Name>result</Name>" tag is found, returns a single tool call
-            with the name "result" and its associated parameters.
-        """
-        # Log the initial (possibly large) text truncated for debugging.
-        logger.debug(
-            "Starting _parse_tool_calls with text (first 500 chars): %s",
-            text[:500],
-        )
-
-        original_text = text
-
-        # --- Patch incomplete closing tags ---
-        # Ensure that any '</Action' or '</ToolCalls' missing a '>' are fixed.
-        text = re.sub(r"(</Action)(?!\s*>)", r"\1>", text)
-        text = re.sub(r"(</ToolCalls)(?!\s*>)", r"\1>", text)
-        if text != original_text:
-            logger.debug("Patched incomplete closing tags in text.")
-
-        # If an <Action> is found without a closing </Action>, append one.
-        if "<Action>" in text and "</Action>" not in text:
-            logger.debug(
-                "Incomplete <Action> tag detected; appending a closing </Action> tag."
-            )
-            text += "</Action>"
-
-        tool_calls = []
-
-        # --- Special handling for result tool call ---
-        if "<Name>result</Name>" in text:
-            logger.debug(
-                "Detected '<Name>result</Name>' in text; processing as a result tool call."
-            )
-            try:
-                raw_params = (
-                    text.split("<Parameters>")[-1]
-                    .split("</Parameters>")[0]
-                    .strip()
-                )[12:-2]
-                answer = (
-                    json.loads(raw_params)
-                    if raw_params.startswith("{")
-                    else raw_params
-                )
-            except Exception as e:
-                logger.warning("Failed to parse result answer: %s", e)
-                answer = raw_params
-            tool_calls.append({"name": "result", "params": {"answer": answer}})
-            logger.debug("Returning result tool call: %s", tool_calls)
-            return tool_calls
-
-        # --- Locate <Action> blocks ---
-        action_pattern = re.compile(
-            r"<Action>(.*?)</Action>", re.DOTALL | re.IGNORECASE
-        )
-        action_matches = action_pattern.findall(text)
-        logger.debug("Found %d <Action> blocks.", len(action_matches))
-
-        # If no <Action> blocks are found, attempt to use the entire text.
-        if not action_matches:
-            logger.debug(
-                "No <Action> blocks found; attempting to parse entire text for <ToolCall> blocks."
-            )
-            action_matches = [text]
-
-        # Process each Action block
-        for idx, action in enumerate(action_matches):
-            logger.debug(
-                "Processing Action block %d (first 200 chars): %s",
-                idx,
-                action.strip()[:200],
-            )
-            toolcall_pattern = re.compile(
-                r"<ToolCall>(.*?)</ToolCall>", re.DOTALL | re.IGNORECASE
-            )
-            toolcall_matches = toolcall_pattern.findall(action)
-            logger.debug(
-                "Found %d <ToolCall> blocks in Action block %d.",
-                len(toolcall_matches),
-                idx,
-            )
-
-            for jdx, tc in enumerate(toolcall_matches):
-                logger.debug(
-                    "Processing ToolCall block %d in Action block %d (first 200 chars): %s",
-                    jdx,
-                    idx,
-                    tc.strip()[:200],
-                )
-                # Extract the tool name
-                name_match = re.search(
-                    r"<Name>(.*?)</Name>", tc, re.DOTALL | re.IGNORECASE
-                )
-                if not name_match:
-                    logger.debug(
-                        "ToolCall block %d in Action block %d missing <Name> tag. Skipping.",
-                        jdx,
-                        idx,
-                    )
-                    continue
-                tool_name = name_match.group(1).strip()
-                logger.debug("Extracted tool name: '%s'", tool_name)
-                # Extract parameters
-                params_match = re.search(
-                    r"<Parameters>(.*?)</Parameters>",
-                    tc,
-                    re.DOTALL | re.IGNORECASE,
-                )
-                if params_match:
-                    raw_params = params_match.group(1).strip()
-                    try:
-                        tool_params = json.loads(raw_params)
-                        logger.debug(
-                            "Parsed parameters for tool '%s': %s",
-                            tool_name,
-                            tool_params,
-                        )
-                    except json.JSONDecodeError as e:
-                        logger.warning(
-                            "JSON decode error for tool '%s' parameters: %s. Error: %s",
-                            tool_name,
-                            raw_params,
-                            e,
-                        )
-                        tool_params = {}
-                else:
-                    logger.debug(
-                        "No <Parameters> found for tool '%s'. Defaulting to empty dict.",
-                        tool_name,
-                    )
-                    tool_params = {}
-
-                tool_calls.append({"name": tool_name, "params": tool_params})
-
-        logger.debug("Final parsed tool calls: %s", tool_calls)
-        return tool_calls
-
-
-class GeminiXMLToolsStreamingReasoningRAGAgent(
-    R2RXMLToolsStreamingReasoningRAGAgent
-):
-    """A Gemini-based implementation that uses the
-    `XMLToolsStreamingRAGAgentBase`."""
-
-    def __init__(
-        self,
-        *args,
-        gemini_api_key: str = "",
-        gemini_model_name: str = "gemini-2.0-flash-thinking-exp",
-        **kwargs,
-    ):
-        super().__init__(*args, **kwargs)
-
-        import os
-
-        from google import genai  # "pip install google-genai"
-
-        key = gemini_api_key or os.environ.get("GEMINI_API_KEY")
-        if not key:
-            raise ValueError(
-                "Gemini API key not provided or set in environment."
-            )
-        self.gemini_client = genai.Client(
-            api_key=key,
-            http_options={"api_version": "v1alpha"},
-        )
-        self.gemini_model_name = gemini_model_name
-
-    async def arun(
-        self,
-        system_instruction: Optional[str] = None,
-        messages: Optional[list[Message]] = None,
-        *args,
-        **kwargs,
-    ) -> AsyncGenerator[str, None]:
-        """Iterative approach with chain-of-thought wrapped in
-        <Thought>...</Thought> each iteration.
-
-        1) In each iteration (up to max_steps):
-            a) Call _generate_thinking_response(conversation_context).
-            b) Stream chain-of-thought tokens *inline* but enclosed by <Thought>...</Thought>.
-            c) Collect "assistant" tokens (is_thought=False) in a buffer to parse after.
-            d) Parse <Action> blocks; if any <Action> has <Response>, yield it & stop.
-            e) Else, if there's a bare <Response> outside <Action>, yield & stop.
-            f) If still no <Response>, append iteration text to context, move to next iteration.
-        2) If we exhaust steps, yield fallback <Response>.
-        """
-
-        # Step 1) Setup conversation
-        await self._setup(system_instruction=system_instruction)
-        if messages:
-            for msg in messages:
-                await self.conversation.add_message(msg)
-
-        # Build initial conversation context from all messages
-        all_msgs = await self.conversation.get_messages()
-        conversation_context = self._build_single_user_prompt(all_msgs)
-
-        for step_i in range(self.max_steps):
-            # We'll collect final text tokens to parse for <Action>/<Response>.
-            assistant_text_buffer = []
-            # Track whether we are “inside” a <Thought> block while streaming:
-            inside_thought_block = False
-
-            conversation_context += "\n\n[Assistant]\n"
-
-            # Step 2) Single LLM call => yields (is_thought, text) pairs
-            async for (
-                is_thought,
-                token_text,
-            ) in self._generate_thinking_response(
-                conversation_context, **kwargs
-            ):
-                if is_thought:
-                    # Stream chain-of-thought text *inline*, but bracket with <Thought>...</Thought>
-                    if not inside_thought_block:
-                        inside_thought_block = True
-                        conversation_context += "<Thought>"
-                        yield "<Thought>"
-                    conversation_context += token_text
-                    yield token_text
-                else:
-                    # If we were inside a thought block, close it
-                    if inside_thought_block:
-                        conversation_context += "</Thought>"
-                        yield "</Thought>"
-                        inside_thought_block = False
-
-                    # “Assistant text” is user-facing text that we
-                    # will parse for <Action> or <Response>
-                    assistant_text_buffer.append(token_text)
-
-            # If the model ended while still in a thought block, close it
-            if inside_thought_block:
-                conversation_context += "</Thought>"
-                yield "</Thought>"
-
-            # Step 3) Combine the final user-facing tokens
-            iteration_text = "".join(assistant_text_buffer).strip()
-
-            #
-            # 3a) Parse out <Action> blocks
-            #
-            parsed_actions = self._parse_action_blocks(iteration_text)
-
-            pre_text = iteration_text.split("<Action>")[0]
-            conversation_context += pre_text
-
-            if parsed_actions:
-                # For each action block, see if it has <ToolCalls>, <Response>
-                for action_block in parsed_actions:
-                    # Prepare two separate <ToolCalls> blocks:
-                    #  - "toolcalls_xml": with <Result> inside (for conversation_context)
-                    #  - "toolcalls_minus_results": no <Result> (to show user)
-                    toolcalls_xml = "<ToolCalls>"
-                    toolcalls_minus_results = "<ToolCalls>"
-
-                    # Execute any tool calls
-                    for tc in action_block["tool_calls"]:
-                        name = tc["name"]
-                        params = tc["params"]
-                        logger.info(f"Executing tool '{name}' with {params}")
-
-                        if name == "result":
-                            logger.info(
-                                f"Returning response = {params['answer']}"
-                            )
-                            yield f"<Response>{params['answer']}</Response>"
-                            return
-
-                        # Build the <ToolCall> to show user (minus <Result>)
-                        minimal_toolcall = (
-                            f"<ToolCall>"
-                            f"<Name>{name}</Name>"
-                            f"<Parameters>{json.dumps(params)}</Parameters>"
-                            f"</ToolCall>"
-                        )
-                        toolcalls_minus_results += minimal_toolcall
-
-                        # Build the <ToolCall> with results for context
-                        toolcall_with_result = (
-                            f"<ToolCall>"
-                            f"<Name>{name}</Name>"
-                            f"<Parameters>{json.dumps(params)}</Parameters>"
-                        )
-                        try:
-                            result = await self.execute_tool(name, **params)
-
-                            context_tokens = num_tokens(str(result))
-                            max_to_result = (
-                                self.max_tool_context_length / context_tokens
-                            )
-
-                            if max_to_result < 1:
-                                result = (
-                                    str(result)[
-                                        0 : int(max_to_result * context_tokens)
-                                    ]
-                                    + "... RESULT TRUNCATED DUE TO MAX LENGTH ..."
-                                )
-                        except Exception as e:
-                            result = f"Error executing tool '{name}': {e}"
-
-                        toolcall_with_result += (
-                            f"<Result>{result}</Result></ToolCall>"
-                        )
-
-                        toolcalls_xml += toolcall_with_result
-
-                    toolcalls_xml += "</ToolCalls>"
-                    toolcalls_minus_results += "</ToolCalls>"
-
-                    # Yield the no-results block so user sees the calls
-                    yield toolcalls_minus_results
-
-                    # Otherwise, embed the <ToolCalls> with <Result> in conversation context
-                    conversation_context += f"<Action>{toolcalls_xml}</Action>"
-
-            else:
-                #
-                # 3b) If no <Action> blocks at all, yield the iteration text below
-                failed_iteration_text = "<Action><ToolCalls></ToolCalls><Response>I failed to use any tools, I should probably return a response with the `result` tool now.</Response></Action>"
-                context_size = num_tokens(conversation_context)
-                if context_size > self.max_context_window_tokens:
-                    yield COMPUTE_FAILURE
-                    return
-
-                yield (
-                    failed_iteration_text
-                    + f"\n\n[System]\n{step_i + 1} steps completed, no <Action> blocks found. {context_size} tokens in context out of {self.max_context_window_tokens} consumed."
-                )
-                conversation_context += failed_iteration_text
-                continue
-
-            post_text = iteration_text.split("</Action>")[-1]
-            conversation_context += post_text
-            context_size = num_tokens(conversation_context)
-            if context_size > self.max_context_window_tokens:
-                yield COMPUTE_FAILURE
-                return
-            conversation_context += f"\n\n[System]\n{step_i + 1} steps completed. {context_size} tokens in context out of {self.max_context_window_tokens} consumed."
-        # If we finish all steps with no <Response>, yield fallback:
-        yield COMPUTE_FAILURE
-        return
-
-    async def _generate_thinking_response(
-        self,
-        user_prompt: str,
-        max_retries: int = 3,
-        initial_delay: float = 1.0,
-        **kwargs,
-    ) -> AsyncGenerator[tuple[bool, str], None]:
-        """Generate thinking response with retry logic for handling transient
-        failures.
-
-        Args:
-            user_prompt: The prompt to send to Gemini
-            max_retries: Maximum number of retry attempts (default: 3)
-            initial_delay: Initial delay between retries in seconds (default: 1.0)
-            **kwargs: Additional arguments passed to generate_content
-
-        Yields:
-            Tuples of (is_thought: bool, text: str)
-        """
-        config = {
-            "thinking_config": {"include_thoughts": True},
-            # "max_output_tokens": 8192,
-        }
-
-        attempt = 0
-        last_error = None
-
-        while attempt <= max_retries:
-            try:
-                response = self.gemini_client.models.generate_content(
-                    model=self.gemini_model_name,
-                    contents=user_prompt,
-                    config=config,
-                )
-
-                # Handle empty response
-                if not response.candidates:
-                    yield (
-                        False,
-                        "I failed to retrieve a valid Gemini response.",
-                    )
-                    return
-
-                # Process successful response
-                for part in response.candidates[0].content.parts:
-                    if part.thought:
-                        yield (True, part.text)
-                    else:
-                        yield (False, part.text)
-                return  # Success - exit the retry loop
-
-            except ServerError as e:
-                last_error = e
-                attempt += 1
-
-                if attempt <= max_retries:
-                    # Exponential backoff with jitter
-                    delay = (
-                        initial_delay
-                        * (2 ** (attempt - 1))
-                        * (0.5 + random.random())
-                    )
-                    await asyncio.sleep(delay)
-                else:
-                    # All retries exhausted
-                    error_msg = f"Failed after {max_retries} attempts. Last error: {str(last_error)}"
-                    yield (False, error_msg)
-                    return
-
-    def _parse_action_blocks(self, text: str) -> list[dict]:
-        """Find <Action>...</Action> blocks in 'text' using simple regex, then
-        parse out <ToolCall> blocks within each <Action>.
-
-        Returns a list of dicts, each with:
-        {
-            "tool_calls": [
-                {"name": <tool_name>, "params": <dict>},
-                ...
-            ],
-            "response": <str or None if no <Response> found>
-        }
-        """
-
-        ### HARDCODE RESULT PARSING DUE TO TROUBLES
-        if "<Name>result</Name>" in text:
-            return [
-                {
-                    "tool_calls": [
-                        {
-                            "name": "result",
-                            "params": {
-                                "answer": text.split("<Parameters>")[-1]
-                                .split("</Parameters>")[0]
-                                .strip()[12:-2]
-                            },
-                        }
-                    ],
-                    "response": None,
-                }
-            ]
-
-        results = []
-
-        # 1) Find all <Action>...</Action> blocks
-        action_pattern = re.compile(
-            r"<Action>(.*?)</Action>", re.DOTALL | re.IGNORECASE
-        )
-        action_matches = action_pattern.findall(text)
-
-        for action_content in action_matches:
-            block_data = {
-                "tool_calls": [],
-                "response": None,
-            }
-
-            # 2) Within each <Action> block, find all <ToolCall>...</ToolCall> blocks
-            toolcall_pattern = re.compile(
-                r"<ToolCall>(.*?)</ToolCall>", re.DOTALL | re.IGNORECASE
-            )
-            toolcall_matches = toolcall_pattern.findall(action_content)
-
-            for tc_text in toolcall_matches:
-                # Look for <Name>...</Name> and <Parameters>...</Parameters>
-                name_match = re.search(
-                    r"<Name>(.*?)</Name>", tc_text, re.DOTALL | re.IGNORECASE
-                )
-                params_match = re.search(
-                    r"<Parameters>(.*?)</Parameters>",
-                    tc_text,
-                    re.DOTALL | re.IGNORECASE,
-                )
-
-                if not name_match:
-                    continue  # no <Name> => skip
-
-                tool_name = name_match.group(1).strip()
-
-                # If <Parameters> is present, try to parse as JSON
-                if params_match:
-                    raw_params = params_match.group(1).strip()
-                    try:
-                        tool_params = json.loads(raw_params)
-                    except json.JSONDecodeError:
-                        logger.warning(
-                            f"Failed to parse JSON from <Parameters>: {raw_params}"
-                        )
-                        tool_params = {}
-                else:
-                    tool_params = {}
-
-                block_data["tool_calls"].append(
-                    {"name": tool_name, "params": tool_params}
-                )
-
-            # 3) Optionally, see if there's a <Response>...</Response> in the same <Action> block
-            response_pattern = re.compile(
-                r"<Response>(.*?)</Response>", re.DOTALL | re.IGNORECASE
-            )
-            response_match = response_pattern.search(action_content)
-            if response_match:
-                block_data["response"] = response_match.group(1).strip()
-
-            results.append(block_data)
-
-        return results
->>>>>>> 2e57a515
+        )